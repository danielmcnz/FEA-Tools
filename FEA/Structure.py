import numpy as np
from typing import List, Dict
import matplotlib.pyplot as plt

from FEA.Element import Element, Node, GLOB_DOF
from FEA.Supports import Support


class Structure:
    """
    A structure for FEA analysis, made up on a collection of bar elements.

    Attributes
    ----------
    elements : List[Element]
        The list of elements in the structure.
    
    external_force_vector : np.ndarray
        The external force vector for the structure.
    q : np.ndarray
        The solution to the equation of motion.

    Methods
    -------
    _solve_EOM(K_g)
        Solves the equation of motion K_g * q = F for q.
    solve()
        Solves for the structure elements and finds the force vectors locally and globally.
    """

    def __init__(self, elements : List[Element], supports : List[Support], external_force_vector : np.ndarray) -> None:
        """
        Parameters
        ----------
        elements : List[Element]
            The list of elements in the structure.
        supports : List[Support]
            The list of supports in the structure.
        external_force_vector : np.ndarray
            The external force vector for the structure.
            
        Returns
        -------
        None
        """

        GLOB_DOF.cur_index = 0
        Element.element_index = 0
        
        self.elements : List[Element] = elements
        self.supports : List[Support] = supports
        self.external_force_vector : np.ndarray = external_force_vector.astype(np.float64)
        self.total_stiffness : np.ndarray = None

        # for i in range(len(self.elements)):
        #     self.elements[i].set_index(i+1)

        # equation for motions from K_g * q = F
        self.q : np.ndarray = None

    
    def _calculate_asm_mats(self):
        dofs : List[Node] = []
        n_dofs : int = 0
        for element in self.elements:
            element._find_nodes(self.supports)

            for node in element.nodes:
                if node not in dofs:
                    dofs.append(node)
                    n_dofs += node.x.value + node.y.value + node.moment.value

        for node in dofs:
            for dof in node:
                if(dof.value):
                    dof.assign_dof_index()
                
        # this is very scuffed, need to optimise this
        for i in range(len(self.elements)):
            for j in range(len(self.elements[i].nodes)):
                if self.elements[i].nodes[j] not in dofs:
                    for n in dofs:
                        if n.pos == self.elements[i].nodes[j].pos:
                            self.elements[i].nodes[j] = n
        
        for element in self.elements:
            element._calculate_asm_mat(n_dofs)


    def _solve_EOM(self, K_g : np.ndarray) -> np.ndarray:
        """
        Solves the equation of motion K_g * q = F for q.

        Parameters
        ----------
        K_g : np.ndarray
            The global stiffness matrix.

        Returns
        -------
        np.ndarray
            The solution to the equation of motion.
        """

        if(self.external_force_vector.shape != (K_g.shape[0], 1)):
            raise ValueError("external_force_vector must be a column vector of size K_g.shape[0]")

        self.q = np.linalg.solve(K_g, self.external_force_vector)

        return self.q
    

    def solve(self) -> None:
        """
        Solves for the structure elements and finds the force vectors locally and globally.

        Returns
        -------
        None
        """

        self._calculate_asm_mats()

        self.total_stiffness : np.ndarray = np.zeros((self.external_force_vector.shape[0], self.external_force_vector.shape[0]))

        for element in self.elements:
            element.calculate_global_stiffness()
            self.total_stiffness += element.global_stiffness

        for element in self.elements:
            if(element.UDL_forces is not None):
                self.external_force_vector += element.UDL_forces
            if(element.LVL_forces is not None):
                self.external_force_vector += element.LVL_forces
            if(element.point_load_forces is not None):
                self.external_force_vector += element.point_load_forces

        self._solve_EOM(self.total_stiffness)

        for element in self.elements:
            element.calculate_force_vector(self.q)

        np.set_printoptions(formatter={'float': '{:0.5e}'.format})

<<<<<<< HEAD
    def plot_structure(self, nodes : np.ndarray, displacement_magnitude : int, resolution : int, axes = plt) -> None:
=======

    def plot_structure(self, displacement_magnitude : int, resolution : int) -> None:
>>>>>>> b80eccef
        """
        Plots the structure.

        Parameters
        ----------
        nodes : np.ndarray
            The nodes of the structure, made up of the elements of all the nodes.
        displacement_magnitude : int
            The magnitude to increase the displacements visually by.
        resolution : int
            The number of points to plot between each node.

        Returns
        -------
        None
        """

        i = 0

        for element in self.elements:
<<<<<<< HEAD
            element.plot_element(axes, nodes[i], displacement_magnitude, resolution)
            i += 1

        # handles, labels = axes.gca().get_legend_handles_labels()
        # by_label = dict(zip(labels, handles))

        axes.grid()
        # axes.legend(by_label.values(), by_label.keys())
        # axes.show()
=======
            element.plot_element(displacement_magnitude, resolution)
            i += 1

        handles, labels = plt.gca().get_legend_handles_labels()
        by_label = dict(zip(labels, handles))

        plt.grid()
        plt.legend(by_label.values(), by_label.keys())
        plt.show()
>>>>>>> b80eccef
<|MERGE_RESOLUTION|>--- conflicted
+++ resolved
@@ -142,12 +142,8 @@
 
         np.set_printoptions(formatter={'float': '{:0.5e}'.format})
 
-<<<<<<< HEAD
-    def plot_structure(self, nodes : np.ndarray, displacement_magnitude : int, resolution : int, axes = plt) -> None:
-=======
 
     def plot_structure(self, displacement_magnitude : int, resolution : int) -> None:
->>>>>>> b80eccef
         """
         Plots the structure.
 
@@ -168,24 +164,12 @@
         i = 0
 
         for element in self.elements:
-<<<<<<< HEAD
-            element.plot_element(axes, nodes[i], displacement_magnitude, resolution)
+            element.plot_element(displacement_magnitude, resolution)
             i += 1
 
         # handles, labels = axes.gca().get_legend_handles_labels()
         # by_label = dict(zip(labels, handles))
 
-        axes.grid()
-        # axes.legend(by_label.values(), by_label.keys())
-        # axes.show()
-=======
-            element.plot_element(displacement_magnitude, resolution)
-            i += 1
-
-        handles, labels = plt.gca().get_legend_handles_labels()
-        by_label = dict(zip(labels, handles))
-
         plt.grid()
         plt.legend(by_label.values(), by_label.keys())
-        plt.show()
->>>>>>> b80eccef
+        plt.show()